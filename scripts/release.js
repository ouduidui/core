--- conflicted
+++ resolved
@@ -247,12 +247,7 @@
     return
   }
 
-<<<<<<< HEAD
-  // For now, all 3.x packages except "vue" can be published as
-  // `latest`, whereas "vue" will be published under the "next" tag.
   // 生成tag
-=======
->>>>>>> 1070f127
   let releaseTag = null
   if (args.tag) {
     releaseTag = args.tag
