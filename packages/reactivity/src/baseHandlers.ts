import {
  reactive,
  readonly,
  toRaw,
  ReactiveFlags,
  Target,
  readonlyMap,
  reactiveMap,
  shallowReactiveMap,
  shallowReadonlyMap,
  isReadonly,
  isShallow
} from './reactive'
import { TrackOpTypes, TriggerOpTypes } from './operations'
import {
  track,
  trigger,
  ITERATE_KEY,
  pauseTracking,
  resetTracking
} from './effect'
import {
  isObject,
  hasOwn,
  isSymbol,
  hasChanged,
  isArray,
  isIntegerKey,
  extend,
  makeMap
} from '@vue/shared'
import { isRef } from './ref'

const isNonTrackableKeys = /*#__PURE__*/ makeMap(`__proto__,__v_isRef,__isVue`)

const builtInSymbols = new Set(
  Object.getOwnPropertyNames(Symbol)
    .map(key => (Symbol as any)[key])
    .filter(isSymbol)
)

const get = /*#__PURE__*/ createGetter()
const shallowGet = /*#__PURE__*/ createGetter(false, true)
const readonlyGet = /*#__PURE__*/ createGetter(true)
const shallowReadonlyGet = /*#__PURE__*/ createGetter(true, true)

const arrayInstrumentations = /*#__PURE__*/ createArrayInstrumentations()

// 处理数组的原型方法
function createArrayInstrumentations() {
  const instrumentations: Record<string, Function> = {}
  // instrument identity-sensitive Array methods to account for possible reactive
  // values
  ;(['includes', 'indexOf', 'lastIndexOf'] as const).forEach(key => {
    instrumentations[key] = function (this: unknown[], ...args: unknown[]) {
      const arr = toRaw(this) as any
      for (let i = 0, l = this.length; i < l; i++) {
        // 收集依赖
        track(arr, TrackOpTypes.GET, i + '')
      }
      // we run the method using the original args first (which may be reactive)
      const res = arr[key](...args)
      if (res === -1 || res === false) {
        // if that didn't work, run it again using raw values.
        return arr[key](...args.map(toRaw))
      } else {
        return res
      }
    }
  })
  // instrument length-altering mutation methods to avoid length being tracked
  // which leads to infinite loops in some cases (#2137)
  // 因为执行以下方法时，会改变数组元素，因此会触发到set操作，如果插入的是对象的话，在setter会触发依赖搜集，因此在这里无需再次依赖搜集
  ;(['push', 'pop', 'shift', 'unshift', 'splice'] as const).forEach(key => {
    instrumentations[key] = function (this: unknown[], ...args: unknown[]) {
      // 不需要收集依赖
      pauseTracking()
      const res = (toRaw(this) as any)[key].apply(this, args)
      resetTracking()
      return res
    }
  })
  return instrumentations
}

// 创建Proxy的get处理函数
function createGetter(isReadonly = false, shallow = false) {
  return function get(target: Target, key: string | symbol, receiver: object) {
    if (key === ReactiveFlags.IS_REACTIVE) {
      return !isReadonly // 用于isReactive函数
    } else if (key === ReactiveFlags.IS_READONLY) {
<<<<<<< HEAD
      return isReadonly  // 用于isReadonly函数
=======
      return isReadonly
    } else if (key === ReactiveFlags.IS_SHALLOW) {
      return shallow
>>>>>>> 1070f127
    } else if (
      key === ReactiveFlags.RAW &&
      receiver ===
        (isReadonly
          ? shallow
            ? shallowReadonlyMap
            : readonlyMap
          : shallow
          ? shallowReactiveMap
          : reactiveMap
        ).get(target)
    ) {
      return target  // 用于toRaw函数
    }

    const targetIsArray = isArray(target)

    // 调用数组原生方法
    if (!isReadonly && targetIsArray && hasOwn(arrayInstrumentations, key)) {
      return Reflect.get(arrayInstrumentations, key, receiver)
    }

    // 获取get访问的值，最终将res返回出去
    const res = Reflect.get(target, key, receiver)

    // 如果是内置符号属性或者vue特有属性，无需触发依赖搜集
    if (isSymbol(key) ? builtInSymbols.has(key) : isNonTrackableKeys(key)) {
      return res
    }

    // 如果是readonly只读的话，是不可以被set的，因此也就不可能触发到trigger
    // 因此当时readonly的时候，就没有收集依赖的必要了
    if (!isReadonly) {
      // 在触发get的时候进行依赖收集
      track(target, TrackOpTypes.GET, key)
    }

    if (shallow) {
      return res
    }

    // 如果结果是ref对象，返回.value
    if (isRef(res)) {
      // ref unwrapping - does not apply for Array + integer key.
      const shouldUnwrap = !targetIsArray || !isIntegerKey(key)
      return shouldUnwrap ? res.value : res
    }

    // 如果res是对象的话，那么我们需要把获取的res也转化成reactive，也就是将其都用reactive包裹，变成响应式对象
    if (isObject(res)) {
      // Convert returned value into a proxy as well. we do the isObject check
      // here to avoid invalid value warning. Also need to lazy access readonly
      // and reactive here to avoid circular dependency.
      return isReadonly ? readonly(res) : reactive(res)
    }

    // 最后将res值返回出去
    return res
  }
}

const set = /*#__PURE__*/ createSetter()
const shallowSet = /*#__PURE__*/ createSetter(true)

/**
 * 创建Proxy的set处理函数
 * @param shallow
 */
function createSetter(shallow = false) {
  return function set(
    target: object,
    key: string | symbol,
    value: unknown,
    receiver: object
  ): boolean {
    let oldValue = (target as any)[key]
    if (isReadonly(oldValue) && isRef(oldValue) && !isRef(value)) {
      return false
    }
    if (!shallow && !isReadonly(value)) {
<<<<<<< HEAD
      // 将value和oldValue获取原始值
      value = toRaw(value)
      oldValue = toRaw(oldValue)
=======
      if (!isShallow(value)) {
        value = toRaw(value)
        oldValue = toRaw(oldValue)
      }
>>>>>>> 1070f127
      if (!isArray(target) && isRef(oldValue) && !isRef(value)) {
        oldValue.value = value
        return true
      }
    } else {
      // in shallow mode, objects are set as-is regardless of reactive or not
    }

    // 判断是否之前是否有此值
    const hadKey =
      isArray(target) && isIntegerKey(key)
        ? Number(key) < target.length
        : hasOwn(target, key)

    // 使用Reflect.set设置新值，并获取result最后返回出去
    const result = Reflect.set(target, key, value, receiver)
    // don't trigger if target is something up in the prototype chain of original
    if (target === toRaw(receiver)) {
      // 执行trigger触发依赖
      if (!hadKey) {
        trigger(target, TriggerOpTypes.ADD, key, value)
      } else if (hasChanged(value, oldValue)) {
        trigger(target, TriggerOpTypes.SET, key, value, oldValue)
      }
    }

    // 将result返回
    return result
  }
}

/**
 * proxy的deleteProperty处理函数
 * @param target
 * @param key
 */
function deleteProperty(target: object, key: string | symbol): boolean {
  const hadKey = hasOwn(target, key)
  const oldValue = (target as any)[key]
  // 执行删除操作
  const result = Reflect.deleteProperty(target, key)
  if (result && hadKey) {
    // 触发依赖
    trigger(target, TriggerOpTypes.DELETE, key, undefined, oldValue)
  }
  return result
}

/**
 * proxy的has操作处理器
 * @param target
 * @param key
 */
function has(target: object, key: string | symbol): boolean {
  // 执行has操作
  const result = Reflect.has(target, key)
  if (!isSymbol(key) || !builtInSymbols.has(key)) {
    // 收集依赖
    track(target, TrackOpTypes.HAS, key)
  }
  return result
}

/**
 * proxy的ownKeys操作处理器
 * @param target
 */
function ownKeys(target: object): (string | symbol)[] {
  // 收集依赖
  track(target, TrackOpTypes.ITERATE, isArray(target) ? 'length' : ITERATE_KEY)
  return Reflect.ownKeys(target)
}

// 可变的proxy处理器对象
export const mutableHandlers: ProxyHandler<object> = {
  get,  // 拦截获取操作
  set,  // 拦截设置操作
  deleteProperty,   // 拦截删除操作
  has,   // 拦截in操作
  ownKeys  // 拦截 Reflect.ownKeys()
}

export const readonlyHandlers: ProxyHandler<object> = {
  get: readonlyGet,
  set(target, key) {
    if (__DEV__) {
      console.warn(
        `Set operation on key "${String(key)}" failed: target is readonly.`,
        target
      )
    }
    return true
  },
  deleteProperty(target, key) {
    if (__DEV__) {
      console.warn(
        `Delete operation on key "${String(key)}" failed: target is readonly.`,
        target
      )
    }
    return true
  }
}

export const shallowReactiveHandlers = /*#__PURE__*/ extend(
  {},
  mutableHandlers,
  {
    get: shallowGet,
    set: shallowSet
  }
)

// Props handlers are special in the sense that it should not unwrap top-level
// refs (in order to allow refs to be explicitly passed down), but should
// retain the reactivity of the normal readonly object.
export const shallowReadonlyHandlers = /*#__PURE__*/ extend(
  {},
  readonlyHandlers,
  {
    get: shallowReadonlyGet
  }
)<|MERGE_RESOLUTION|>--- conflicted
+++ resolved
@@ -89,13 +89,9 @@
     if (key === ReactiveFlags.IS_REACTIVE) {
       return !isReadonly // 用于isReactive函数
     } else if (key === ReactiveFlags.IS_READONLY) {
-<<<<<<< HEAD
-      return isReadonly  // 用于isReadonly函数
-=======
-      return isReadonly
+      return isReadonly // 用于isReadonly函数
     } else if (key === ReactiveFlags.IS_SHALLOW) {
       return shallow
->>>>>>> 1070f127
     } else if (
       key === ReactiveFlags.RAW &&
       receiver ===
@@ -176,16 +172,12 @@
       return false
     }
     if (!shallow && !isReadonly(value)) {
-<<<<<<< HEAD
-      // 将value和oldValue获取原始值
-      value = toRaw(value)
-      oldValue = toRaw(oldValue)
-=======
       if (!isShallow(value)) {
+        // 将value和oldValue获取原始值
         value = toRaw(value)
         oldValue = toRaw(oldValue)
       }
->>>>>>> 1070f127
+
       if (!isArray(target) && isRef(oldValue) && !isRef(value)) {
         oldValue.value = value
         return true
