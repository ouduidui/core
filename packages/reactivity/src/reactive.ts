import { isObject, toRawType, def } from '@vue/shared'
import {
  mutableHandlers,
  readonlyHandlers,
  shallowReactiveHandlers,
  shallowReadonlyHandlers
} from './baseHandlers'
import {
  mutableCollectionHandlers,
  readonlyCollectionHandlers,
  shallowCollectionHandlers,
  shallowReadonlyCollectionHandlers
} from './collectionHandlers'
import { UnwrapRefSimple, Ref } from './ref'

export const enum ReactiveFlags {
  SKIP = '__v_skip',
  IS_REACTIVE = '__v_isReactive',
  IS_READONLY = '__v_isReadonly',
  IS_SHALLOW = '__v_isShallow',
  RAW = '__v_raw'
}

export interface Target {
  [ReactiveFlags.SKIP]?: boolean
  [ReactiveFlags.IS_REACTIVE]?: boolean
  [ReactiveFlags.IS_READONLY]?: boolean
  [ReactiveFlags.IS_SHALLOW]?: boolean
  [ReactiveFlags.RAW]?: any
}

export const reactiveMap = new WeakMap<Target, any>()  // reactive数据的映射表
export const shallowReactiveMap = new WeakMap<Target, any>()  // shallowReactive数据的映射表
export const readonlyMap = new WeakMap<Target, any>()  // readonly数据的映射表
export const shallowReadonlyMap = new WeakMap<Target, any>()  // shallowReadonly数据的映射表

const enum TargetType {
  INVALID = 0,
  COMMON = 1,
  COLLECTION = 2
}

// 对象类型映射表
function targetTypeMap(rawType: string) {
  switch (rawType) {
    case 'Object':
    case 'Array':
      return TargetType.COMMON
    case 'Map':
    case 'Set':
    case 'WeakMap':
    case 'WeakSet':
      return TargetType.COLLECTION
    default:
      return TargetType.INVALID
  }
}

// 获取目标对象类型
function getTargetType(value: Target) {
  return value[ReactiveFlags.SKIP] || !Object.isExtensible(value)
    ? TargetType.INVALID
    : targetTypeMap(toRawType(value))
}

// only unwrap nested ref
export type UnwrapNestedRefs<T> = T extends Ref ? T : UnwrapRefSimple<T>

/**
 * Creates a reactive copy of the original object.
 *
 * The reactive conversion is "deep"—it affects all nested properties. In the
 * ES2015 Proxy based implementation, the returned proxy is **not** equal to the
 * original object. It is recommended to work exclusively with the reactive
 * proxy and avoid relying on the original object.
 *
 * A reactive object also automatically unwraps refs contained in it, so you
 * don't need to use `.value` when accessing and mutating their value:
 *
 * ```js
 * const count = ref(0)
 * const obj = reactive({
 *   count
 * })
 *
 * obj.count++
 * obj.count // -> 1
 * count.value // -> 1
 * ```
 */
export function reactive<T extends object>(target: T): UnwrapNestedRefs<T>

// 生成响应式对象
export function reactive(target: object) {
  // if trying to observe a readonly proxy, return the readonly version.
  if (isReadonly(target)) {
    return target
  }

  // 使用createReactiveObject函数来进行创建响应式数据
  return createReactiveObject(
    target,
    false,
    mutableHandlers,  // 处理器对象
    mutableCollectionHandlers,  // 集合处理器对象
    reactiveMap
  )
}

export declare const ShallowReactiveMarker: unique symbol

export type ShallowReactive<T> = T & { [ShallowReactiveMarker]?: true }

/**
 * Return a shallowly-reactive copy of the original object, where only the root
 * level properties are reactive. It also does not auto-unwrap refs (even at the
 * root level).
 */
export function shallowReactive<T extends object>(
  target: T
): ShallowReactive<T> {
  return createReactiveObject(
    target,
    false,
    shallowReactiveHandlers,
    shallowCollectionHandlers,
    shallowReactiveMap
  )
}

type Primitive = string | number | boolean | bigint | symbol | undefined | null
type Builtin = Primitive | Function | Date | Error | RegExp
export type DeepReadonly<T> = T extends Builtin
  ? T
  : T extends Map<infer K, infer V>
  ? ReadonlyMap<DeepReadonly<K>, DeepReadonly<V>>
  : T extends ReadonlyMap<infer K, infer V>
  ? ReadonlyMap<DeepReadonly<K>, DeepReadonly<V>>
  : T extends WeakMap<infer K, infer V>
  ? WeakMap<DeepReadonly<K>, DeepReadonly<V>>
  : T extends Set<infer U>
  ? ReadonlySet<DeepReadonly<U>>
  : T extends ReadonlySet<infer U>
  ? ReadonlySet<DeepReadonly<U>>
  : T extends WeakSet<infer U>
  ? WeakSet<DeepReadonly<U>>
  : T extends Promise<infer U>
  ? Promise<DeepReadonly<U>>
  : T extends Ref<infer U>
  ? Readonly<Ref<DeepReadonly<U>>>
  : T extends {}
  ? { readonly [K in keyof T]: DeepReadonly<T[K]> }
  : Readonly<T>

/**
 * Creates a readonly copy of the original object. Note the returned copy is not
 * made reactive, but `readonly` can be called on an already reactive object.
 */
export function readonly<T extends object>(
  target: T
): DeepReadonly<UnwrapNestedRefs<T>> {
  return createReactiveObject(
    target,
    true,
    readonlyHandlers,
    readonlyCollectionHandlers,
    readonlyMap
  )
}

/**
 * Returns a reactive-copy of the original object, where only the root level
 * properties are readonly, and does NOT unwrap refs nor recursively convert
 * returned properties.
 * This is used for creating the props proxy object for stateful components.
 */
export function shallowReadonly<T extends object>(target: T): Readonly<T> {
  return createReactiveObject(
    target,
    true,
    shallowReadonlyHandlers,
    shallowReadonlyCollectionHandlers,
    shallowReadonlyMap
  )
}

/**
 * 创建响应式对象
 * @param target 目标对象
 * @param isReadonly 是否只读
 * @param baseHandlers 基本处理器
 * @param collectionHandlers 集合类型的处理器
 * @param proxyMap 响应式数据Map
 */
function createReactiveObject(
  target: Target,
  isReadonly: boolean,
  baseHandlers: ProxyHandler<any>,
  collectionHandlers: ProxyHandler<any>,
  proxyMap: WeakMap<Target, any>
) {
  if (!isObject(target)) {
    if (__DEV__) {
      console.warn(`value cannot be made reactive: ${String(target)}`)
    }
    return target
  }
  // target is already a Proxy, return it.
  // exception: calling readonly() on a reactive object
  if (
    target[ReactiveFlags.RAW] &&
    !(isReadonly && target[ReactiveFlags.IS_REACTIVE])
  ) {
    return target
  }
  // target already has corresponding Proxy
  // 如果含有该target对象已经进行过响应式处理的话，就直接返回
  // 使用缓存做的优化点
  const existingProxy = proxyMap.get(target)
  if (existingProxy) {
    return existingProxy
  }
  // only a whitelist of value types can be observed.
  const targetType = getTargetType(target)
  // 如果target不是对象、数组、map、set、weakMap、weakSet，则直接返回
  if (targetType === TargetType.INVALID) {
    return target
  }

  // vue3响应式核心 —— Proxy
  // 目的是可以侦听到用户 get 和 set 动作
  const proxy = new Proxy(
    target,
    targetType === TargetType.COLLECTION ? collectionHandlers : baseHandlers
  )
  // 将创建好的proxy存储起来
  proxyMap.set(target, proxy)
  return proxy
}

// 判断是否为reactive对象
export function isReactive(value: unknown): boolean {
  if (isReadonly(value)) {
    return isReactive((value as Target)[ReactiveFlags.RAW])
  }
  return !!(value && (value as Target)[ReactiveFlags.IS_REACTIVE])
}

// 判断是否为只读对象
export function isReadonly(value: unknown): boolean {
  return !!(value && (value as Target)[ReactiveFlags.IS_READONLY])
}

<<<<<<< HEAD
// 判断是否为Proxy对象
=======
export function isShallow(value: unknown): boolean {
  return !!(value && (value as Target)[ReactiveFlags.IS_SHALLOW])
}

>>>>>>> 1070f127
export function isProxy(value: unknown): boolean {
  return isReactive(value) || isReadonly(value)
}

// 获取原始对象
export function toRaw<T>(observed: T): T {
  const raw = observed && (observed as Target)[ReactiveFlags.RAW]
  return raw ? toRaw(raw) : observed
}

export function markRaw<T extends object>(value: T): T {
  def(value, ReactiveFlags.SKIP, true)
  return value
}

// 响应式处理
export const toReactive = <T extends unknown>(value: T): T =>
  isObject(value) ? reactive(value) : value

// 只读处理
export const toReadonly = <T extends unknown>(value: T): T =>
  isObject(value) ? readonly(value as Record<any, any>) : value<|MERGE_RESOLUTION|>--- conflicted
+++ resolved
@@ -251,14 +251,13 @@
   return !!(value && (value as Target)[ReactiveFlags.IS_READONLY])
 }
 
-<<<<<<< HEAD
-// 判断是否为Proxy对象
-=======
+
+// 判断是否为浅复制对象
 export function isShallow(value: unknown): boolean {
   return !!(value && (value as Target)[ReactiveFlags.IS_SHALLOW])
 }
 
->>>>>>> 1070f127
+// 判断是否为Proxy对象
 export function isProxy(value: unknown): boolean {
   return isReactive(value) || isReadonly(value)
 }
